--- conflicted
+++ resolved
@@ -56,12 +56,8 @@
 ![ATOM overview figure](pytracking/.figs/atom_overview.png)
  
 ### ECO
-<<<<<<< HEAD
-**[[Paper]](https://arxiv.org/pdf/1611.09224.pdf)  [[Tracker Code]](./pytracking/README.md#ECO)**
-  
-=======
-[[Paper]](https://arxiv.org/pdf/1611.09224.pdf) [[Models]](https://drive.google.com/open?id=1aWC4waLv_te-BULoy0k-n_zS-ONms21S) [[Tracker Code]](./pytracking/README.md#ECO)  
->>>>>>> 6eb97302
+**[[Paper]](https://arxiv.org/pdf/1611.09224.pdf)  [[Models]](https://drive.google.com/open?id=1aWC4waLv_te-BULoy0k-n_zS-ONms21S)  [[Tracker Code]](./pytracking/README.md#ECO)**  
+
 An unofficial implementation of the **ECO** tracker. It is implemented based on an extensive and general library for [complex operations](pytracking/libs/complex.py) and [Fourier tools](pytracking/libs/fourier.py). The implementation differs from the version used in the original paper in a few important aspects. 
 1. This implementation uses features from vgg-m layer 1 and resnet18 residual block 3.   
 2. As in our later [UPDT tracker](https://arxiv.org/pdf/1804.06833.pdf), seperate filters are trained for shallow and deep features, and extensive data augmentation is employed in the first frame.  
